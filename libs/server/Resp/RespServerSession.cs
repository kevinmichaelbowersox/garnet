--- conflicted
+++ resolved
@@ -192,17 +192,15 @@
         /// </summary>
         public long CreationTicks { get; }
 
-<<<<<<< HEAD
         /// <summary>
         /// Subscriber key for receiving <see cref="AccessControlList"/> notifications.
         /// </summary>
         public string AclSubscriberKey { get; }
-=======
+
         // Track start time (in ticks) of last command for slow log purposes
         long slowLogStartTime;
         // Threshold for slow log in ticks (0 means disabled)
         readonly long slowLogThreshold;
->>>>>>> 9fc685ab
 
         public RespServerSession(
             long id,
